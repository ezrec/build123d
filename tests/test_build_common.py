"""

build123d common tests

name: test_build_common.py
by:   Gumyr
date: July 25th 2022

desc: Unit tests for the build123d common module

license:

    Copyright 2022 Gumyr

    Licensed under the Apache License, Version 2.0 (the "License");
    you may not use this file except in compliance with the License.
    You may obtain a copy of the License at

        http://www.apache.org/licenses/LICENSE-2.0

    Unless required by applicable law or agreed to in writing, software
    distributed under the License is distributed on an "AS IS" BASIS,
    WITHOUT WARRANTIES OR CONDITIONS OF ANY KIND, either express or implied.
    See the License for the specific language governing permissions and
    limitations under the License.

"""
import unittest
from math import pi
from build123d import *
from build123d import Builder, WorkplaneList, LocationList


def _assertTupleAlmostEquals(self, expected, actual, places, msg=None):
    """Check Tuples"""
    for i, j in zip(actual, expected):
        self.assertAlmostEqual(i, j, places, msg=msg)


unittest.TestCase.assertTupleAlmostEquals = _assertTupleAlmostEquals


class TestBuilder(unittest.TestCase):
    """Test the Builder base class"""

    def test_exit(self):
        """test transferring objects to parent"""
        with BuildPart() as outer:
            with BuildSketch() as inner:
                Circle(1)
            self.assertEqual(len(outer.pending_faces), 1)
            with BuildSketch() as inner:
                with BuildLine():
                    CenterArc((0, 0), 1, 0, 360)
                make_face()
            self.assertEqual(len(outer.pending_faces), 2)

    def test_plane_with_no_x(self):
        with BuildPart() as p:
            Box(1, 1, 1)
            front = p.faces().sort_by(Axis.X)[-1]
            with BuildSketch(front):
                offset(front, amount=-0.1)
            extrude(amount=0.1)
        self.assertAlmostEqual(p.part.volume, 1**3 + 0.1 * (1 - 2 * 0.1) ** 2, 4)

    def test_no_workplane(self):
        with BuildSketch() as s:
            Circle(1)

    def test_vertex(self):
        with BuildLine() as l:
            CenterArc((0, 0), 1, 0, 360)
            v = l.vertex()
        self.assertTrue(isinstance(v, Vertex))

        with BuildLine() as l:
            CenterArc((0, 0), 1, 0, 90)
            with self.assertWarns(UserWarning):
                l.vertex()

    def test_edge(self):
        with BuildLine() as l:
            CenterArc((0, 0), 1, 0, 90)
            e = l.edge()
        self.assertTrue(isinstance(e, Edge))

        with BuildSketch() as s:
            Rectangle(1, 1)
            with self.assertWarns(UserWarning):
                s.edge()

    def test_wire(self):
        with BuildSketch() as s:
            Rectangle(1, 1)
            w = s.wire()
        self.assertTrue(isinstance(w, Wire))

        with BuildPart() as p:
            Box(1, 1, 1)
            with self.assertWarns(UserWarning):
                p.wire()

    def test_face(self):
        with BuildSketch() as s:
            Rectangle(1, 1)
            f = s.face()
        self.assertTrue(isinstance(f, Face))

        with BuildPart() as p:
            Box(1, 1, 1)
            with self.assertWarns(UserWarning):
                p.face()

    def test_solid(self):
        s = Box(1, 1, 1).solid()
        self.assertTrue(isinstance(s, Solid))

        with BuildPart() as p:
            with BuildSketch():
                Text("Two", 10)
            extrude(amount=5)
            with self.assertWarns(UserWarning):
                p.solid()


class TestBuilderExit(unittest.TestCase):
    def test_multiple(self):
        with BuildPart() as test:
            with BuildLine() as l:
                Line((0, 0), (1, 0))
                Line((0, 0), (0, 1))
        self.assertEqual(len(test.pending_edges), 2)


class TestCommonOperations(unittest.TestCase):
    """Test custom operators"""

    def test_matmul(self):
        self.assertTupleAlmostEquals(
            (Edge.make_line((0, 0, 0), (1, 1, 1)) @ 0.5).to_tuple(), (0.5, 0.5, 0.5), 5
        )

    def test_mod(self):
        self.assertTupleAlmostEquals(
            (Wire.make_circle(10) % 0.5).to_tuple(), (0, -1, 0), 5
        )


class TestLocations(unittest.TestCase):
    def test_polar_locations(self):
        locs = PolarLocations(1, 5, 45, 90, False).local_locations
        for i, angle in enumerate(range(45, 135, 18)):
            self.assertTupleAlmostEquals(
                locs[i].position.to_tuple(),
                Vector(1, 0).rotate(Axis.Z, angle).to_tuple(),
                5,
            )
            self.assertTupleAlmostEquals(locs[i].orientation.to_tuple(), (0, 0, 0), 5)

    def test_no_centering(self):
        with BuildSketch():
            with GridLocations(4, 4, 2, 2, align=(Align.MIN, Align.MIN)) as l:
                pts = [loc.to_tuple()[0] for loc in l.locations]
        self.assertTupleAlmostEquals(pts[0], (0, 0, 0), 5)
        self.assertTupleAlmostEquals(pts[1], (0, 4, 0), 5)
        self.assertTupleAlmostEquals(pts[2], (4, 0, 0), 5)
        self.assertTupleAlmostEquals(pts[3], (4, 4, 0), 5)
        positions = [
            l.position
            for l in GridLocations(
                1, 1, 2, 2, align=(Align.MIN, Align.MIN)
            ).local_locations
        ]
        for position in positions:
            self.assertTrue(position.X >= 0 and position.Y >= 0)
        positions = [
            l.position
            for l in GridLocations(
                1, 1, 2, 2, align=(Align.MAX, Align.MAX)
            ).local_locations
        ]
        for position in positions:
            self.assertTrue(position.X <= 0 and position.Y <= 0)

    def test_hex_no_centering(self):
        positions = [
            l.position
            for l in HexLocations(1, 2, 2, align=(Align.MIN, Align.MIN)).local_locations
        ]
        for position in positions:
            self.assertTrue(position.X >= 0 and position.Y >= 0)
        positions = [
            l.position
            for l in HexLocations(1, 2, 2, align=(Align.MAX, Align.MAX)).local_locations
        ]
        for position in positions:
            self.assertTrue(position.X <= 0 and position.Y <= 0)

    def test_centering(self):
        with BuildSketch():
            with GridLocations(4, 4, 2, 2, align=(Align.CENTER, Align.CENTER)) as l:
                pts = [loc.to_tuple()[0] for loc in l.locations]
        self.assertTupleAlmostEquals(pts[0], (-2, -2, 0), 5)
        self.assertTupleAlmostEquals(pts[1], (-2, 2, 0), 5)
        self.assertTupleAlmostEquals(pts[2], (2, -2, 0), 5)
        self.assertTupleAlmostEquals(pts[3], (2, 2, 0), 5)

    def test_nesting(self):
        with BuildSketch():
            with Locations((-2, -2), (2, 2)):
                with GridLocations(1, 1, 2, 2) as nested_grid:
                    pts = [loc.to_tuple()[0] for loc in nested_grid.local_locations]
        self.assertTupleAlmostEquals(pts[0], (-2.50, -2.50, 0.00), 5)
        self.assertTupleAlmostEquals(pts[1], (-2.50, -1.50, 0.00), 5)
        self.assertTupleAlmostEquals(pts[2], (-1.50, -2.50, 0.00), 5)
        self.assertTupleAlmostEquals(pts[3], (-1.50, -1.50, 0.00), 5)
        self.assertTupleAlmostEquals(pts[4], (1.50, 1.50, 0.00), 5)
        self.assertTupleAlmostEquals(pts[5], (1.50, 2.50, 0.00), 5)
        self.assertTupleAlmostEquals(pts[6], (2.50, 1.50, 0.00), 5)
        self.assertTupleAlmostEquals(pts[7], (2.50, 2.50, 0.00), 5)

    def test_polar_nesting(self):
        with BuildSketch():
            with PolarLocations(6, 3):
                with GridLocations(1, 1, 2, 2) as polar_grid:
                    pts = [loc.to_tuple()[0] for loc in polar_grid.local_locations]
                    ort = [loc.to_tuple()[1] for loc in polar_grid.local_locations]

        self.assertTupleAlmostEquals(pts[0], (5.50, -0.50, 0.00), 2)
        self.assertTupleAlmostEquals(pts[1], (5.50, 0.50, 0.00), 2)
        self.assertTupleAlmostEquals(pts[2], (6.50, -0.50, 0.00), 2)
        self.assertTupleAlmostEquals(pts[3], (6.50, 0.50, 0.00), 2)
        self.assertTupleAlmostEquals(pts[4], (-2.32, 5.01, 0.00), 2)
        self.assertTupleAlmostEquals(pts[5], (-3.18, 4.51, 0.00), 2)
        self.assertTupleAlmostEquals(pts[6], (-2.82, 5.88, 0.00), 2)
        self.assertTupleAlmostEquals(pts[7], (-3.68, 5.38, 0.00), 2)
        self.assertTupleAlmostEquals(pts[8], (-3.18, -4.51, 0.00), 2)
        self.assertTupleAlmostEquals(pts[9], (-2.32, -5.01, 0.00), 2)
        self.assertTupleAlmostEquals(pts[10], (-3.68, -5.38, 0.00), 2)
        self.assertTupleAlmostEquals(pts[11], (-2.82, -5.88, 0.00), 2)

        self.assertTupleAlmostEquals(ort[0], (-0.00, 0.00, -0.00), 2)
        self.assertTupleAlmostEquals(ort[1], (-0.00, 0.00, -0.00), 2)
        self.assertTupleAlmostEquals(ort[2], (-0.00, 0.00, -0.00), 2)
        self.assertTupleAlmostEquals(ort[3], (-0.00, 0.00, -0.00), 2)
        self.assertTupleAlmostEquals(ort[4], (-0.00, 0.00, 120.00), 2)
        self.assertTupleAlmostEquals(ort[5], (-0.00, 0.00, 120.00), 2)
        self.assertTupleAlmostEquals(ort[6], (-0.00, 0.00, 120.00), 2)
        self.assertTupleAlmostEquals(ort[7], (-0.00, 0.00, 120.00), 2)
        self.assertTupleAlmostEquals(ort[8], (-0.00, 0.00, -120.00), 2)
        self.assertTupleAlmostEquals(ort[9], (-0.00, 0.00, -120.00), 2)
        self.assertTupleAlmostEquals(ort[10], (-0.00, 0.00, -120.00), 2)
        self.assertTupleAlmostEquals(ort[11], (-0.00, 0.00, -120.00), 2)

    def test_from_face(self):
        square = Face.make_rect(1, 1, Plane.XZ)
        with BuildPart():
            loc = Locations(square).locations[0]
        self.assertTupleAlmostEquals(
            loc.position.to_tuple(), Location(Plane.XZ).position.to_tuple(), 5
        )
        self.assertTupleAlmostEquals(
            loc.orientation.to_tuple(), Location(Plane.XZ).orientation.to_tuple(), 5
        )

    def test_from_plane(self):
        with BuildPart():
            loc = Locations(Plane.XY.offset(1)).locations[0]
        self.assertTupleAlmostEquals(loc.position.to_tuple(), (0, 0, 1), 5)

    def test_from_axis(self):
        with BuildPart():
            loc = Locations(Axis((1, 1, 1), (0, 0, 1))).locations[0]
        self.assertTupleAlmostEquals(loc.position.to_tuple(), (1, 1, 1), 5)

    def test_multiplication(self):
        circles = GridLocations(2, 2, 2, 2) * Circle(1)
        self.assertEqual(len(circles), 4)

        with self.assertRaises(ValueError):
            GridLocations(2, 2, 2, 2) * "error"

    def test_grid_attributes(self):
        grid = GridLocations(5, 10, 3, 4)
        self.assertTupleAlmostEquals(grid.size.to_tuple(), (10, 30, 0), 5)
        self.assertTupleAlmostEquals(grid.min.to_tuple(), (-5, -15, 0), 5)
        self.assertTupleAlmostEquals(grid.max.to_tuple(), (5, 15, 0), 5)


class TestProperties(unittest.TestCase):
    def test_vector_properties(self):
        v = Vector(1, 2, 3)
        self.assertTupleAlmostEquals((v.X, v.Y, v.Z), (1, 2, 3), 5)


class TestRotation(unittest.TestCase):
    """Test the Rotation derived class of Location"""

    def test_init(self):
        thirty_by_three = Rotation(30, 30, 30)
        box_vertices = Solid.make_box(1, 1, 1).moved(thirty_by_three).vertices()
        self.assertTupleAlmostEquals(
            box_vertices[0].to_tuple(), (0.5, -0.4330127, 0.75), 5
        )
        self.assertTupleAlmostEquals(box_vertices[1].to_tuple(), (0.0, 0.0, 0.0), 7)
        self.assertTupleAlmostEquals(
            box_vertices[2].to_tuple(), (0.0669872, 0.191987, 1.399519), 5
        )
        self.assertTupleAlmostEquals(
            box_vertices[3].to_tuple(), (-0.4330127, 0.625, 0.6495190), 5
        )
        self.assertTupleAlmostEquals(
            box_vertices[4].to_tuple(), (1.25, 0.2165063, 0.625), 5
        )
        self.assertTupleAlmostEquals(
            box_vertices[5].to_tuple(), (0.75, 0.649519, -0.125), 5
        )
        self.assertTupleAlmostEquals(
            box_vertices[6].to_tuple(), (0.816987, 0.841506, 1.274519), 5
        )
        self.assertTupleAlmostEquals(
            box_vertices[7].to_tuple(), (0.3169872, 1.2745190, 0.52451905), 5
        )


class TestShapeList(unittest.TestCase):
    """Test the ShapeList derived class"""

    def test_filter_by(self):
        """test the filter and sorting of Faces and Edges by axis, and
        test the filter and sorting by type"""
        # test by axis
        with BuildPart() as test:
            Box(1, 1, 1)
            for axis in [Axis.X, Axis.Y, Axis.Z]:
                with self.subTest(axis=axis):
                    faces = test.faces().filter_by(axis)
                    edges = test.edges().filter_by(axis)
                    self.assertTrue(isinstance(faces, list))
                    self.assertTrue(isinstance(faces, ShapeList))
                    self.assertEqual(len(faces), 2)
                    self.assertTrue(isinstance(edges, list))
                    self.assertTrue(isinstance(edges, ShapeList))
                    self.assertEqual(len(edges), 4)
                    if axis == Axis.X:
                        self.assertLessEqual(faces[0].center().X, faces[1].center().X)
                        self.assertLessEqual(edges[0].center().X, edges[-1].center().X)
                    elif axis == Axis.Y:
                        self.assertLessEqual(faces[0].center().Y, faces[1].center().Y)
                        self.assertLessEqual(edges[0].center().Y, edges[-1].center().Y)
                    elif axis == Axis.Z:
<<<<<<< HEAD
                        self.assertLessEqual(faces[0].center().z, faces[1].center().z)
                        self.assertLessEqual(edges[0].center().z, edges[-1].center().z)
            for plane in [Plane.XY, Plane.XZ, Plane.YX, Plane.YZ, Plane.ZX, Plane.ZY]:
                with self.subTest(plane=plane):
                    faces = test.faces().filter_by(plane)
                    edges = test.edges().filter_by(plane)
                    self.assertTrue(isinstance(faces, list))
                    self.assertTrue(isinstance(faces, ShapeList))
                    self.assertEqual(len(faces), 2)
                    self.assertTrue(isinstance(edges, list))
                    self.assertTrue(isinstance(edges, ShapeList))
                    self.assertEqual(len(edges), 8)
                    self.assertAlmostEqual(abs((faces[1].center()-faces[0].center()).dot(plane.z_dir)), 1)
                    axis_index = list(map(int, map(abs, plane.z_dir))).index(1)
                    self.assertTrue(all(abs(list(e.center())[axis_index]) > 0.1 for e in edges))
                    if plane == Plane.XY:
                        with BuildLine():
                            line = Line((0, 0, 0), (10, 0, 0)).edge()
                            bezier2d = Bezier((0, 0, 0), (5, 3, 0),  (10, 0, 0)).edge()
                            bezier3d = Bezier((0, 0, 0), (3, 3, 0), (7, 1, 3), (10, 0, 0)).edge()
                        edges = ShapeList([line, bezier2d, bezier3d]) | plane
                        self.assertIn(line, edges)
                        self.assertIn(bezier2d, edges)
                        self.assertNotIn(bezier3d, edges)
=======
                        self.assertLessEqual(faces[0].center().Z, faces[1].center().Z)
                        self.assertLessEqual(edges[0].center().Z, edges[-1].center().Z)
>>>>>>> 0493f4df

        # test filter by type
        with BuildPart() as test:
            Box(2, 2, 2)
            objects = test.faces()
            objects.extend(test.edges())
        self.assertEqual(len(objects.filter_by(GeomType.PLANE)), 6)
        self.assertEqual(len(objects.filter_by(GeomType.LINE)), 12)

    def test_filter_by_position(self):
        """test the filter and sorting of Faces and Edges by position"""
        with BuildPart() as test:
            Box(2, 2, 2)
            for axis in [Axis.X, Axis.Y, Axis.Z]:
                for inclusive in [
                    (True, True),
                    (True, False),
                    (False, True),
                    (False, False),
                ]:
                    with self.subTest(axis=axis, inclusive=inclusive):
                        faces = test.faces().filter_by_position(axis, -1, 1, inclusive)
                        edges = test.edges().filter_by_position(axis, -1, 1, inclusive)
                        self.assertTrue(isinstance(faces, list))
                        self.assertTrue(isinstance(faces, ShapeList))
                        self.assertEqual(len(faces), sum(inclusive) + 4)
                        self.assertTrue(isinstance(edges, list))
                        self.assertTrue(isinstance(edges, ShapeList))
                        self.assertEqual(len(edges), 4 * sum(inclusive) + 4)
                        if axis == Axis.X:
                            self.assertLessEqual(
                                faces[0].center().X, faces[-1].center().X
                            )
                            self.assertLessEqual(
                                edges[0].center().X, edges[-1].center().X
                            )
                        elif axis == Axis.Y:
                            self.assertLessEqual(
                                faces[0].center().Y, faces[-1].center().Y
                            )
                            self.assertLessEqual(
                                edges[0].center().Y, edges[-1].center().Y
                            )
                        elif axis == Axis.Z:
                            self.assertLessEqual(
                                faces[0].center().Z, faces[-1].center().Z
                            )
                            self.assertLessEqual(
                                edges[0].center().Z, edges[-1].center().Z
                            )

    def test_sort_by_type(self):
        """test sorting by different attributes"""
        with self.subTest(sort_by=SortBy.AREA):
            with BuildPart() as test:
                Wedge(1, 1, 1, 0, 0, 0.5, 0.5)
                faces = test.faces().sort_by(SortBy.AREA)
            self.assertEqual(faces[0].area, 0.25)
            self.assertEqual(faces[-1].area, 1)

        with self.subTest(sort_by=SortBy.LENGTH):
            with BuildPart() as test:
                Wedge(1, 1, 1, 0, 0, 0.5, 0.5)
                edges = test.edges().sort_by(SortBy.LENGTH)
            self.assertEqual(edges[0].length, 0.5)
            self.assertAlmostEqual(edges[-1].length, 1.2247448713915892, 7)

        with self.subTest(sort_by=SortBy.DISTANCE):
            with BuildPart() as test:
                Box(1, 1, 1, align=(Align.MIN, Align.CENTER, Align.CENTER))
                faces = test.faces().sort_by(SortBy.DISTANCE)
            self.assertAlmostEqual(faces[0].center().length, 0, 7)
            self.assertAlmostEqual(faces[-1].center().length, 1, 7)

        with self.subTest(sort_by=SortBy.VOLUME):
            with BuildPart() as test:
                Box(1, 1, 1)
                with Locations((0, 0, 10)):
                    Box(2, 2, 2)
                solids = test.solids().sort_by(SortBy.VOLUME)
            self.assertAlmostEqual(solids[0].volume, 1, 7)
            self.assertAlmostEqual(solids[-1].volume, 8, 7)

        with self.subTest(sort_by=SortBy.RADIUS):
            with BuildPart() as test:
                Cone(1, 0.5, 2)
                edges = test.edges().filter_by(GeomType.CIRCLE).sort_by(SortBy.RADIUS)
            self.assertEqual(edges[0].radius, 0.5)
            self.assertEqual(edges[-1].radius, 1)

        with self.subTest(sort_by="X"):
            with BuildPart() as test:
                Box(1, 1, 1)
                edges = test.edges() > Axis.X
            self.assertEqual(edges[0].center().X, -0.5)
            self.assertEqual(edges[-1].center().X, 0.5)

        with self.subTest(sort_by="Y"):
            with BuildPart() as test:
                Box(1, 1, 1)
                edges = test.edges() > Axis.Y
            self.assertEqual(edges[0].center().Y, -0.5)
            self.assertEqual(edges[-1].center().Y, 0.5)

        with self.subTest(sort_by="Z"):
            with BuildPart() as test:
                Box(1, 1, 1)
                edges = test.edges() > Axis.Z
            self.assertEqual(edges[0].center().Z, -0.5)
            self.assertEqual(edges[-1].center().Z, 0.5)

    def test_vertices(self):
        with BuildPart() as test:
            Box(1, 1, 1)
        self.assertEqual(len(test.part.vertices()), 8)
        self.assertTrue(isinstance(test.part.vertices(), ShapeList))
        with self.assertRaises(ValueError):
            with BuildPart() as test:
                Box(1, 1, 1)
                v = test.vertices("ALL")

    def test_edges(self):
        with BuildPart() as test:
            Box(1, 1, 1)
        self.assertEqual(len(test.part.edges()), 12)
        self.assertTrue(isinstance(test.part.edges(), ShapeList))
        with self.assertRaises(ValueError):
            with BuildPart() as test:
                Box(1, 1, 1)
                v = test.edges("ALL")

    def test_wires(self):
        with BuildPart() as test:
            Box(1, 1, 1)
        self.assertEqual(len(test.wires()), 6)
        self.assertTrue(isinstance(test.wires(), ShapeList))
        with self.assertRaises(ValueError):
            with BuildPart() as test:
                Box(1, 1, 1)
                v = test.wires("ALL")

    def test_wires_last(self):
        with BuildPart() as test:
            Box(1, 1, 1)
            Hole(radius=0.1)
        # Note the wire includes top, bottom and joiner edges
        self.assertEqual(len(test.wires(Select.LAST)), 1)

    def test_faces(self):
        with BuildPart() as test:
            Box(1, 1, 1)
        self.assertEqual(len(test.part.faces()), 6)
        self.assertTrue(isinstance(test.part.faces(), ShapeList))
        with self.assertRaises(ValueError):
            with BuildPart() as test:
                Box(1, 1, 1)
                v = test.faces("ALL")

    def test_solids(self):
        with BuildPart() as test:
            Box(1, 1, 1)
        self.assertEqual(len(test.part.solids()), 1)
        self.assertTrue(isinstance(test.part.solids(), ShapeList))
        with self.assertRaises(ValueError):
            with BuildPart() as test:
                Box(1, 1, 1)
                v = test.solids("ALL")

    def test_compounds(self):
        with BuildPart() as test:
            Box(1, 1, 1)
        self.assertEqual(len(test.part.compounds()), 1)
        self.assertTrue(isinstance(test.part.compounds(), ShapeList))

    def test_shapes(self):
        with BuildPart() as test:
            Box(1, 1, 1)
        self.assertIsNone(test._shapes(Compound))


class TestValidateInputs(unittest.TestCase):
    def test_wrong_builder(self):
        with self.assertRaises(RuntimeError) as rte:
            with BuildPart():
                Circle(1)
        self.assertEqual(
            "BuildPart doesn't have a Circle object or operation (Circle applies to ['BuildSketch'])",
            str(rte.exception),
        )

    def test_no_sequence(self):
        with self.assertRaises(ValueError) as rte:
            with BuildPart() as p:
                Box(1, 1, 1)
                fillet([None, None], radius=1)
        self.assertEqual("3D fillet operation takes only Edges", str(rte.exception))

    def test_wrong_type(self):
        with self.assertRaises(RuntimeError) as rte:
            with BuildPart() as p:
                Box(1, 1, 1)
                fillet(4, radius=1)
        self.assertEqual(
            "fillet doesn't accept int, did you intend <keyword>=4?", str(rte.exception)
        )


class TestVectorExtensions(unittest.TestCase):
    def test_vector_localization(self):
        self.assertTupleAlmostEquals(
            (Vector(1, 1, 1) + (1, 2)).to_tuple(),
            (2, 3, 1),
            5,
        )
        self.assertTupleAlmostEquals(
            (Vector(3, 3, 3) - (1, 2)).to_tuple(),
            (2, 1, 3),
            5,
        )
        with self.assertRaises(ValueError):
            Vector(1, 2, 3) + "four"
        with self.assertRaises(ValueError):
            Vector(1, 2, 3) - "four"

        with BuildLine(Plane.YZ):
            self.assertTupleAlmostEquals(
                WorkplaneList.localize((1, 2)).to_tuple(), (0, 1, 2), 5
            )
            self.assertTupleAlmostEquals(
                WorkplaneList.localize(Vector(1, 1, 1) + (1, 2)).to_tuple(),
                (1, 2, 3),
                5,
            )
            self.assertTupleAlmostEquals(
                WorkplaneList.localize(Vector(3, 3, 3) - (1, 2)).to_tuple(),
                (3, 2, 1),
                5,
            )

    def test_relative_addition_with_non_zero_origin(self):
        pln = Plane.XZ
        pln.origin = (0, 0, -35)

        with BuildLine(pln):
            n3 = Line((-50, -40), (0, 0))
            n4 = Line(n3 @ 1, n3 @ 1 + (0, 10))
            self.assertTupleAlmostEquals((n4 @ 1).to_tuple(), (0, 0, -25), 5)


class TestWorkplaneList(unittest.TestCase):
    def test_iter(self):
        for i, plane in enumerate(WorkplaneList(Plane.XY, Plane.YZ)):
            if i == 0:
                self.assertTrue(plane == Plane.XY)
            elif i == 1:
                self.assertTrue(plane == Plane.YZ)

    def test_localize(self):
        with BuildLine(Plane.YZ):
            pnts = WorkplaneList.localize((1, 2), (2, 3))
        self.assertTupleAlmostEquals(pnts[0].to_tuple(), (0, 1, 2), 5)
        self.assertTupleAlmostEquals(pnts[1].to_tuple(), (0, 2, 3), 5)

    def test_invalid_workplane(self):
        with self.assertRaises(ValueError):
            WorkplaneList(Vector(1, 1, 1))


class TestWorkplaneStorage(unittest.TestCase):
    def test_store_workplanes(self):
        with BuildPart(Face.make_rect(5, 5, Plane.XZ)) as p1:
            Box(1, 1, 1)
            with BuildSketch(*p1.faces()) as s1:
                with BuildLine(Location()) as l1:
                    CenterArc((0, 0), 0.2, 0, 360)
                    self.assertEqual(len(l1.workplanes), 1)
                    self.assertTrue(l1.workplanes[0] == Plane.XY)
                make_face()
                # Circle(0.2)
                self.assertEqual(len(s1.workplanes), 6)
                self.assertTrue(all([isinstance(p, Plane) for p in s1.workplanes]))
            extrude(amount=0.1)
        self.assertTrue(p1.workplanes[0] == Plane.XZ)


if __name__ == "__main__":
    unittest.main()<|MERGE_RESOLUTION|>--- conflicted
+++ resolved
@@ -350,9 +350,8 @@
                         self.assertLessEqual(faces[0].center().Y, faces[1].center().Y)
                         self.assertLessEqual(edges[0].center().Y, edges[-1].center().Y)
                     elif axis == Axis.Z:
-<<<<<<< HEAD
-                        self.assertLessEqual(faces[0].center().z, faces[1].center().z)
-                        self.assertLessEqual(edges[0].center().z, edges[-1].center().z)
+                        self.assertLessEqual(faces[0].center().Z, faces[1].center().Z)
+                        self.assertLessEqual(edges[0].center().Z, edges[-1].center().Z)
             for plane in [Plane.XY, Plane.XZ, Plane.YX, Plane.YZ, Plane.ZX, Plane.ZY]:
                 with self.subTest(plane=plane):
                     faces = test.faces().filter_by(plane)
@@ -375,10 +374,6 @@
                         self.assertIn(line, edges)
                         self.assertIn(bezier2d, edges)
                         self.assertNotIn(bezier3d, edges)
-=======
-                        self.assertLessEqual(faces[0].center().Z, faces[1].center().Z)
-                        self.assertLessEqual(edges[0].center().Z, edges[-1].center().Z)
->>>>>>> 0493f4df
 
         # test filter by type
         with BuildPart() as test:
